# Compile with: python setup.py build_ext --use-cython --inplace
# cython: language_level=3, embedsignature=True
# cython: wraparound=False, boundscheck=False, initializedcheck=False, cdivision=True

import cython
from cython.parallel import prange, parallel

from libc.stdlib cimport malloc, calloc, free
from libc.math cimport exp, log, isinf
import numpy as np
from numpy cimport float64_t, uint8_t
from numpy.math cimport INFINITY
from scipy.linalg.cython_lapack cimport dpotrf, dtrtri
from scipy.linalg.cython_blas cimport dtrmv, dtrmm, ddot, dgemv, dgemm, dsyrk, dsymm

ctypedef float64_t DOUBLE
ctypedef uint8_t BOOL

cdef int _FIX_NONE = 0
cdef int _FIX_AMP = 1
cdef int _FIX_MEAN = 2
cdef int _FIX_COVAR = 4
cdef int _FIX_CLASS = 8
cdef int _FIX_AMPCLASS = _FIX_AMP + _FIX_CLASS
cdef int _FIX_ALL = _FIX_AMP + _FIX_MEAN + _FIX_COVAR + _FIX_CLASS

FIX_NONE = _FIX_NONE
FIX_AMP = _FIX_AMP
FIX_MEAN = _FIX_MEAN
FIX_COVAR = _FIX_COVAR
FIX_CLASS = _FIX_CLASS
FIX_AMPCLASS = _FIX_AMPCLASS
FIX_ALL = _FIX_ALL


cdef double logsumexp(double *x, int n) nogil:
    """Computes the log of the sum of the exponentials."""
    if n == 0:
        return -INFINITY
    elif n == 1:
        return x[0]
    cdef int i
    cdef double result = 0.0
    cdef double xmax = x[0]
    for i in range(1, n):
        if x[i] > xmax:
            xmax = x[i]
    if isinf(xmax):
        return xmax
    for i in range(n):
        result += exp(x[i] - xmax) 
    return xmax + log(result)


cpdef double log_likelihoods(double[:,:] deltas, double[:,:,:] covars, double[::1] results=None):
    """Compute the log-likelihood for a set of data.
    
    Parameters
    ----------
    deltas : array-like, shape(n, r)
        The differences between the means of the normal distributions and 
        the datapoints.

    covars : array-like, shape(n, r, r)
        The covariances of the normal distributions.

    Output Parameters
    -----------------
    results : array-like, shape(n)
        The computed log-likelihoods for each multivariate normal
        distribution. If set to None, no value is returned.
    """
    cdef int n, i, j, info
    cdef int nobjs=deltas.shape[0]
    cdef int r=covars.shape[2]
    cdef int inc=1
    cdef double* C
    cdef double* d
    cdef double* res=NULL
    cdef double result=0, norm=-r * np.log(2.0*np.pi) / 2.0

    C = <double *>malloc(r*r*sizeof(DOUBLE))
    d = <double *>malloc(r*sizeof(DOUBLE))
    if results is None:
        res = <double *>malloc(nobjs*sizeof(DOUBLE))
        results = <double[:nobjs]> res
    for n in range(nobjs):
        # Copy of deltas and covars
        for i in range(r):
            d[i] = deltas[n, i]
            for j in range(i+1):
                C[i*r+j] = C[j*r+i] = covars[n, i, j]
        # Chowlesky decomposition of C
        dpotrf("U", &r, C, &r, &info)
        # Inverse of the upper triangular C
        dtrtri("U", "N", &r, C, &r, &info)
        # Computes x := C^T*delta
        dtrmv("U", "T", "N", &r, C, &r, d, &inc)
        # Computes the log of the determinant of Tnew
        result = norm
        for i in range(r):
            result += log(C[i*r + i])
        # Computes log(det C) - x^T*x / 2
        results[n] = result - 0.5*ddot(&r, d, &inc, d, &inc)
    free(C)
    free(d)
    if res != NULL:
        free(res)


cdef int e_single_step_noproj(double[::1] w, double[::1,:] S, 
        double[::1] m, double[::1,:] V,
        double* x, double* T, double* VRt,
        double* q, double* b, double* B) nogil:
    # Perform a single E-step for the extreme deconvolution.
    #
    # This function is identical to e_single_step, with the difference that
    # the projection is taken to be an identity matrix.
    #
    # Input data
    # w: (r,), single observation
    # S: (r, r), covariance of the observational data w
    # m: (r,), single center of multivariate Gaussian
    # V: (r, r), single covariance matrix of the multivariate Gaussian
    #
    # Temporary data
    # These are taken to be simple double* pointer with enough allocated momery.
    # The sizes are
    # x: (r,), difference = w - m
    # T: (r, r), combined projected covariance = V + S
    # VRt: (r, r), product sqrt(T)*V
    # As a result, incx = 1, ldT = r, and ldRV = r.
    #
    # Output data, also double * with allocated memory. These are essentially
    # given by Eq. (25) of the original paper, with the important difference
    # that b is here in reality b_ij - m_j. This ensures better numerical 
    # stability.
    # q: (1)
    # b: (r,)
    # B: (r, r)
    cdef int r=w.shape[0]
    cdef int ldV=V.strides[1] // sizeof(DOUBLE)
    cdef int ldVRt=r
    cdef int ldT=r
    cdef int ldB=r
    cdef int incm=m.strides[0] // sizeof(DOUBLE)
    cdef int incx=1
    cdef int incb=1
    cdef int info, inc=1, n1, n2
    cdef double zero=0.0, one=1.0, _one=-1.0, a
    # Computes T <- V + S
    for n1 in range(r):
        for n2 in range(r):
            T[n1*r+n2] = V[n2,n1] + S[n2,n1]
    # Computes x <- w - m
    for n1 in range(r):
        x[n1] = w[n1] - m[n1]
    # Chowlesky decomposition of T, i.e. Tnew such that Tnew^T*Tnew = Told
    dpotrf("U", &r, T, &ldT, &info)
    # Inverse of the upper triangular T (or, better, Tnew)
    dtrtri("U", "N", &r, T, &ldT, &info)
    # Computes x <- Tnew^T*x
    dtrmv("U", "T", "N", &r, T, &ldT, x, &incx)
    # Computes VRt <- V*Tnew
    for n1 in range(r):
        for n2 in range(r):
            VRt[n1*r+n2] = V[n2,n1]
    dtrmm("R", "U", "N", "N", &r, &r, &one, T, &ldT, VRt, &ldVRt)
    # Computes the log of the determinant of Tnew
    a = 0.0
    for n1 in range(r):
        a += log(T[n1*r+n1])
    # Computes q <- log(det Tnew) - x^T*x / 2)
    q[0] = a - 0.5*ddot(&r, x, &incx, &x[0], &incx)
    # Computes b <- VRt*x (the +m term has been dropped)
    for n1 in range(r):
        # b[n1] = m[n1]
        b[n1] = 0.0
    dgemv("N", &r, &r, &one, VRt, &ldVRt, x, &incx, &one, b, &incb)
    # Computes B <- V - RV^T*RV
    for n1 in range(r):
        for n2 in range(r):
            B[n1*r+n2] = V[n2,n1]
    dsyrk("U", "N", &r, &r, &_one, VRt, &ldVRt, &one, B, &ldB)
    for n1 in range(r):
        for n2 in range(n1):
            B[n2*r+n1] = B[n1*r+n2]
    return 0


cpdef int py_e_single_step(double[::1] w, double[:,::1] R, double[:,::1] S, 
                           double[::1] m, double[:,::1] V,
                           double[::1] q, double[::1] b, double[:,::1] B):
    """Pure Python version of e_single_step.

    Perform a single E-step for the extreme deconvolution.

    Parameters
    ----------
    w: array-like, shape (r,)
        Single observation.

    Rt: array-like, shape (d, r)
        Transpose of a single projection matrix.

    S: array like, shape (r, r)
        Covariance of the observational data w.

    m: array-likem shape (d,)
        Single center of multivariate Gaussian.

    V: array-like, shape (d, d)
        Single covariance matrix of the multivariate Gaussian.

    Output parameters
    -----------------
    These parameters must be NumPy array of the correct shape and will be
    filled with the results of the computation.  These are essentially
    given by Eq. (25) of the original paper, with the important difference
    that b is here in reality b_ij - m_j. This ensures better numerical 
    stability.

    q: array-like, shape (1,)
        The q parameter.

    b: array-like, shape (d,)
        The b vector.

    B: array-like, shape (d, d)
        The B matrix.
    """
    cdef double *x
    cdef double *T
    cdef double *VRt
    w_f = np.asfortranarray(w)
    if R is not None:
        Rt_f = np.asfortranarray(R.T)
    else:
        Rt_f = None
    S_f = np.asfortranarray(S)
    m_f = np.asfortranarray(m)
    V_f = np.asfortranarray(V)
    r = w.shape[0]
    d = m.shape[0]
    if R is not None:
        assert R.shape[1] == d, "R mismatch 1"
        assert R.shape[0] == r, "R mismatch 0"
    assert S.shape[0] == r and S.shape[1] == r, "S mismatch"
    assert V.shape[0] == d and V.shape[1] == d, "V mismatch"
    assert q.shape[0] == 1, "q mismatch"
    assert b.shape[0] == d, "b mismatch"
    assert B.shape[0] == d and B.shape[1] == d, "B mismatch"
    x = <double *>malloc(r*sizeof(DOUBLE))
    T = <double *>malloc(r*r*sizeof(DOUBLE))
    VRt = <double *>malloc(d*r*sizeof(DOUBLE))
    if R is not None:
        e_single_step(w_f, Rt_f, S_f, m_f, V_f, x, T, VRt, &q[0], &b[0], &B[0,0])
    else:
        e_single_step_noproj(w_f, S_f, m_f, V_f, x, T, VRt, &q[0], &b[0], &B[0,0])

    free(x)
    free(T)
    free(VRt)
    

cdef int e_single_step(double[::1] w, double[::1,:] Rt, double[::1,:] S, 
        double[::1] m, double[::1,:] V,
        double* x, double* T, double* VRt,
        double* q, double* b, double* B) nogil:
    # Perform a single E-step for the extreme deconvolution.
    #
    # Input data
    # w: (r,), single observation
    # Rt: (d, r), single projection matrix
    # S: (r, r), covariance of the observational data w
    # m: (d,), single center of multivariate Gaussian
    # V: (d, d), single covariance matrix of the multivariate Gaussian
    #
    # Temporary data
    # These are taken to be simple double* pointer with enough allocated momery.
    # The sizes are
    # x: (r,), difference = w - R*m
    # T: (r, r), combined projected covariance = R*V*R^T + S
    # VRt: (d, r), product VRt = V*Rt
    # As a result, incx = 1, ldT = r, and ldVRt = d.
    #
    # Output data, also double * with allocated memory. These are essentially
    # given by Eq. (25) of the original paper, with the important difference
    # that b is here in reality b_ij - m_j. This ensures better numerical 
    # stability.
    # q: (1)
    # b: (d,)
    # B: (d, d)
    cdef int r=w.shape[0], d=Rt.shape[0]
    cdef int ldV=V.strides[1] // sizeof(DOUBLE)
    cdef int ldRt=Rt.strides[1] // sizeof(DOUBLE)
    cdef int ldVRt=d
    cdef int ldT=r
    cdef int ldB=d
    cdef int incm=m.strides[0] // sizeof(DOUBLE)
    cdef int incx=1
    cdef int incb=1
    cdef int info, inc=1, n1, n2
    cdef double zero=0.0, one=1.0, _one=-1.0, a
    # Computes VRt <- VRt
    dsymm("L", "U", &d, &r, &one, &V[0,0], &ldV, &Rt[0,0], &ldRt, &zero, VRt, &ldVRt)
    # Computes T <- R*V*Rt + S
    for n1 in range(r):
        for n2 in range(r):
            T[n1*r+n2] = S[n2,n1]
    dgemm("T", "N", &r, &r, &d, &one, &Rt[0,0], &ldRt, VRt, &ldVRt, &one, T, &ldT)
    # Computes x <- w - R*m
    for n1 in range(r):
        x[n1] = w[n1]
    dgemv("T", &d, &r, &_one, &Rt[0,0], &ldRt, &m[0], &incm, &one, x, &incx)
    # Chowlesky decomposition of T, i.e. Tnew such that Tnew^T*Tnew = Told
    dpotrf("U", &r, T, &ldT, &info)
    # Inverse of the upper triangular T (or, better, Tnew)
    dtrtri("U", "N", &r, T, &ldT, &info)
    # Computes x <- Tnew^T*x
    dtrmv("U", "T", "N", &r, T, &ldT, x, &incx)
    # Computes VRt <- VRt*Tnew = V*Rt*Tnew
    dtrmm("R", "U", "N", "N", &d, &r, &one, T, &ldT, VRt, &ldVRt)
    # Computes the log of the determinant of Tnew
    a = 0.0
    for n1 in range(r):
        a += log(T[n1*r+n1])
    # Computes q <- log(det Tnew) - x^T*x / 2
    q[0] = a - 0.5*ddot(&r, x, &incx, x, &incx)
    # Computes b <- VRt*x (the +m term has been dropped)
    for n1 in range(d):
        # b[n1] = m[n1]
        b[n1] = 0.0
    dgemv("N", &d, &r, &one, VRt, &ldVRt, x, &incx, &one, b, &incb)
    # Computes B <- V - (VRt)*(VRt)^T
    for n1 in range(d):
        for n2 in range(d):
            B[n1*d+n2] = V[n2,n1]
    dsyrk("U", "N", &d, &r, &_one, VRt, &ldVRt, &one, B, &ldB)
    for n1 in range(d):
        for n2 in range(n1):
            B[n2*d+n1] = B[n1*d+n2]
    return 0
    
    
@cython.binding(True)
cpdef double em_step(double[::1,:] w, double[::1,:,:] S, 
<<<<<<< HEAD
                     double[::1] alpha, double[::1,:] m, 
                     double[::1,:,:] V,
=======
                     double[::1] alpha, double[::1,:] alphaclass,
                     double[::1,:] m, double[::1,:,:] V, 
>>>>>>> 5ffa0d89
                     double[::1] logweights, double[::1,:] logclasses,
                     double[::1,:,:] Rt=None, 
                     uint8_t[::1] fixpars=None, double regularization=0.0):
    """Perform a single E-M step for the extreme deconvolution.
    
    Parameters
    ----------
    Note: all array parameters are expected to be provided as Fortran
    contiguous arrays.
    
    w: array-like, shape (r, n)
        Set of observations involving n data, each having r dimensions
    
    S: array-like, shape (r, r, n)
        Array of covariances of the observational data w.
    
    alpha: array-like, shape (k,)
        Array with the statistical weight of each Gaussian.
        
    alphaclass: array-like, shape (c, k)
        Array with the statistical weight per class of each Gaussian. Updated
        at the exit with the new weights. Runs over the k clusters and the c
        classes.

    m: array-like, shape (d, k)
        Centers of multivariate Gaussians, updated at the exit with the new
        centers.
    
    V: array-like, shape (d, d, k)
        Array of covariance matrices of the multivariate Gaussians, updated 
        at the exit with the new covariance matrices.
    
    logweights: array-like, shape (n,) 
        Log-weights for each observation, or None. Use logweights = np.zeros(n)
        to prevent the use of weights.
<<<<<<< HEAD
        
    logclasses: array-like, shape (k, n) 
        Log-probabilities that each observation belong to a given cluster. Use
        logclasses = np.zeros((k,n)) - np.log(k) to prevent the use of classes.
        
=======

    logclasses: array-like, shape (c, n) 
        Log-probabilities that each observation belong to a given class. Use
        logglasses = np.zeros((1,n)) to prevent the use of classes.

>>>>>>> 5ffa0d89
    Optional Parameters
    -------------------
    Rt: array-like, shape (d, r, n)
        Array of projection matrices: for each datum (n), it is the transpose
        of the matrix that transforms the original d-dimensional vector into 
        the observed r-dimensional vector. If None, it is assumed that r=d 
        and that no project is performed (equivalently: R is an array if 
        identity matrices).
        
    fixpars: array-like, shape (k,)
        Array of bitmasks with the FIX_AMP, FIX_MEAN, and FIX_AMP combinations.
    
    regularization: double, default=0
        Regularization parameter (use 0 to prevent the regularization).
    """
    # Temporary data for the E-step
    # x: (r,), difference = w - R*m
    # T: (r, r), combined projected covariance = R*V*R^T + S
    # VRt: (d, r), product VRt = V*Rt
    #
    # Results of the E-step
    # q: (k,)
<<<<<<< HEAD
=======
    # p: (c, k)
>>>>>>> 5ffa0d89
    # b: (d, k)
    # B: (d, d, k)
    #
    # Results of the M-step
    # M0: (k,), equivalent to the new alpha over all classes
    # m0: (c, k), equivalent to the new alpha
    # m1: (d, k), equivalent to the new m
    # m2: (d, d, k), equivalent to the new V
    cdef int r=w.shape[0], n=w.shape[1], d=m.shape[0], k=m.shape[1]
    cdef int c=alphaclass.shape[0]
    cdef int i, j, l, n1, n2, j_, l_, n1_, n2_, noweights, numfixalpha
    cdef double qsum, weightsum, loglike=0, exp_q, sumalpha, sumfreealpha
    cdef double norm = r * log(2 * np.pi) / 2.0
    cdef double[::1] logalpha = np.log(alpha)
    cdef double[::1,:] logalphaclass = np.log(alphaclass)
    # All these are local variables
    cdef double *x
    cdef double *T
    cdef double *VRt
    cdef double *q
    cdef double *qclass
    cdef double *b
    cdef double *B
    cdef double *M0_local
    cdef double *m0_local
    cdef double *m1_local
    cdef double *m2_local
    cdef double *M0
    cdef double *m0
    cdef double *m1
    cdef double *m2
    
    # Set the weight variables
    # TODO: perhaps move the computation of weightsum to the main function
    weightsum = 0.0
    for i in prange(n, nogil=True):
        weightsum += exp(logweights[i])

    # Set the fixed alpha variables
    sumfreealpha = 1.0
    numfixalpha = 0
    for j in range(k):
        if fixpars is not None and fixpars[j] & _FIX_AMP:
            numfixalpha += 1
            sumfreealpha -= alpha[j]
    M0 = <double *>calloc(k, sizeof(double))
    m0 = <double *>calloc(k*c, sizeof(double))
    m1 = <double *>calloc(k*d, sizeof(double))
    m2 = <double *>calloc(k*d*d, sizeof(double))
    with nogil, parallel():
        # Allocates the block-local variables
        x = <double *>malloc(r*sizeof(double))
        T = <double *>malloc(r*r*sizeof(double))
        VRt = <double *>malloc(r*d*sizeof(double))
        q = <double *>malloc(k*sizeof(double))
        qclass = <double *>malloc(c*sizeof(double))
        b = <double *>malloc(k*d*sizeof(double))
        B = <double *>malloc(k*d*d*sizeof(double))
        # Allocate the arrays for the moments
        M0_local = <double *>calloc(k, sizeof(double))
        m0_local = <double *>calloc(k*c, sizeof(double))
        m1_local = <double *>calloc(k*d, sizeof(double))
        m2_local = <double *>calloc(k*d*d, sizeof(double))
        for i in prange(n):
            # E-step at i (object number) fixed
            for j in range(k):
                # Perform the E-step. Note that b return does not include
                # the m term, so it is really b_ij - m_j
                if Rt is None:
                    e_single_step_noproj(w[:,i], S[:,:,i], 
                                         m[:,j], V[:,:,j], 
                                         x, T, VRt,
                                         &q[j], &b[j*d], &B[j*d*d])
                else:
                    e_single_step(w[:,i], Rt[:,:,i], S[:,:,i], 
                                  m[:,j], V[:,:,j], 
                                  x, T, VRt,
                                  &q[j], &b[j*d], &B[j*d*d])
<<<<<<< HEAD
                q[j] += logalpha[j] + logclasses[j, i]
=======
                for l in range(c):
                    qclass[l] = logalphaclass[l, j] + logclasses[l, i]
                q[j] = q[j] + logsumexp(qclass, c) + log(alpha[j])
>>>>>>> 5ffa0d89
            qsum = logsumexp(q, k)
            loglike += qsum - norm
            for j in range(k):
                q[j] += logweights[i] - qsum
            # done! Now we can proceed with the M-step, which operates
            # a sum over all objects. We compute the moments, using the inplace
            # += operator which forces the use of a reductions for m0, m1, and m2.
            for j in range(k):
                exp_q = exp(q[j])
                # M0 is the sum of all q_ij over i, so related to alpha
                M0_local[j] += exp_q
                # m0 is similar to M0, but includes an index for the class; it is
                # more directly related to alpha
                for l in range(c):
                    m0_local[j*c+l] += exp(q[j] + logclasses[l,i])
                for n1 in range(d):
                    # m1 is the sum of q_ij (b_ij - m_j) over i, so related to m_j - m_j(old)
                    m1_local[j*d+n1] += exp_q*b[j*d+n1]
                    for n2 in range(n1, d):
                        # m2 is the sum of q_ij (b_ij - m_j)(b_ij - m_j)^T + B_ij, so related to V_j,
                        # except that the moments are computed using m_j old
                        m2_local[(j*d+n1)*d+n2] += exp_q*(b[j*d+n1]*b[j*d+n2] + B[(j*d+n2)*d+n1])
        # Collect all the reduction variables of the various threads
        with gil:
            for j_ in range(k):
                M0[j_] += M0_local[j_]
                for l_ in range(c):
                    m0[j_*c+l_] += m0_local[j_*c+l_]
                for n1_ in range(d):
                    m1[j_*d+n1_] += m1_local[j_*d+n1_]
                    for n2_ in range(n1_, d):
                        m2[(j_*d+n1_)*d+n2_] += m2_local[(j_*d+n1_)*d+n2_]
        # Free the memory for block-local variables
        free(x)
        free(T)
        free(VRt)
        free(q)
        free(qclass)
        free(b)
        free(B)
        free(M0_local)
        free(m0_local)
        free(m1_local)
        free(m2_local)

    # Good, now we have all sum moments. We need to normalize them.
    for j in range(k):
        # We check now if we need to update the mean, since m1 enters the correction of the covariance
        if fixpars is not None and fixpars[j] & _FIX_MEAN:
            for n1 in range(d):
                m1[j*d+n1] = 0
        else:
            for n1 in range(d):
                m1[j*d+n1] /= M0[j]
    # Cannot do directly m2, because it depends on the correct computation of m1: therefore
    # we need to repeat the loop
    if regularization > 0:
        for j in range(k):
            for n1 in range(d):
                m2[(j*d+n1)*d+n1] = (m2[(j*d+n1)*d+n1] - m1[j*d+n1]*m1[j*d+n1] * M0[j] + regularization) \
                    / (M0[j] + 1.0)
                for n2 in range(n1 + 1, d):
                    m2[(j*d+n1)*d+n2] = m2[(j*d+n2)*d+n1] = (m2[(j*d+n1)*d+n2] - m1[j*d+n1]*m1[j*d+n2] * M0[j]) \
                      / (M0[j] + 1.0)
    else:
        for j in range(k):
            for n1 in range(d):
                for n2 in range(n1, d):
                    m2[(j*d+n1)*d+n2] = m2[(j*d+n2)*d+n1] = (m2[(j*d+n1)*d+n2] / M0[j] - m1[j*d+n1]*m1[j*d+n2])
    # Done, save the results back
    for j in range(k):
        if fixpars is None or not fixpars[j] & _FIX_AMP:
            alpha[j] = M0[j] / weightsum
        if fixpars is None or not fixpars[j] & _FIX_CLASS:
            for l in range(c):
                alphaclass[l, j] = m0[j*c+l] / M0[j]
        for n1 in range(d):
            # The += sign here is due to the use of an E-step w/o the m_j term in b_ij
            m[n1, j] += m1[j*d+n1]
            if fixpars is None or not fixpars[j] & _FIX_COVAR:
                for n2 in range(d):
                    V[n1, n2, j] = m2[(j*d+n2)*d+n1]
    # In case we have fixed some amplitudes, we need to rinormalize
    if numfixalpha > 0:
        sumalpha = 0.0
        for j in range(k):
            if not fixpars[j] & _FIX_AMP:
                sumalpha += alpha[j]
        for j in range(k):
            if not fixpars[j] & _FIX_AMP:
                alpha[j] *= sumfreealpha / sumalpha
                
    # Finally free the memory
    free(M0)
    free(m0)
    free(m1)
    free(m2)
    return loglike / n
<|MERGE_RESOLUTION|>--- conflicted
+++ resolved
@@ -345,13 +345,8 @@
     
 @cython.binding(True)
 cpdef double em_step(double[::1,:] w, double[::1,:,:] S, 
-<<<<<<< HEAD
-                     double[::1] alpha, double[::1,:] m, 
-                     double[::1,:,:] V,
-=======
                      double[::1] alpha, double[::1,:] alphaclass,
                      double[::1,:] m, double[::1,:,:] V, 
->>>>>>> 5ffa0d89
                      double[::1] logweights, double[::1,:] logclasses,
                      double[::1,:,:] Rt=None, 
                      uint8_t[::1] fixpars=None, double regularization=0.0):
@@ -387,19 +382,11 @@
     logweights: array-like, shape (n,) 
         Log-weights for each observation, or None. Use logweights = np.zeros(n)
         to prevent the use of weights.
-<<<<<<< HEAD
-        
-    logclasses: array-like, shape (k, n) 
-        Log-probabilities that each observation belong to a given cluster. Use
-        logclasses = np.zeros((k,n)) - np.log(k) to prevent the use of classes.
-        
-=======
 
     logclasses: array-like, shape (c, n) 
         Log-probabilities that each observation belong to a given class. Use
         logglasses = np.zeros((1,n)) to prevent the use of classes.
 
->>>>>>> 5ffa0d89
     Optional Parameters
     -------------------
     Rt: array-like, shape (d, r, n)
@@ -422,10 +409,7 @@
     #
     # Results of the E-step
     # q: (k,)
-<<<<<<< HEAD
-=======
     # p: (c, k)
->>>>>>> 5ffa0d89
     # b: (d, k)
     # B: (d, d, k)
     #
@@ -504,13 +488,9 @@
                                   m[:,j], V[:,:,j], 
                                   x, T, VRt,
                                   &q[j], &b[j*d], &B[j*d*d])
-<<<<<<< HEAD
-                q[j] += logalpha[j] + logclasses[j, i]
-=======
                 for l in range(c):
                     qclass[l] = logalphaclass[l, j] + logclasses[l, i]
                 q[j] = q[j] + logsumexp(qclass, c) + log(alpha[j])
->>>>>>> 5ffa0d89
             qsum = logsumexp(q, k)
             loglike += qsum - norm
             for j in range(k):
