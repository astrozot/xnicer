--- conflicted
+++ resolved
@@ -36,11 +36,7 @@
                 generate_test_log_likelihoods(n, r, seed=seed)
                 
 
-<<<<<<< HEAD
-def py_em_step(w, S, alpha, m, V, logweights, logclasses, Rt=None,
-=======
 def py_em_step(w, S, alpha, alphaclass, m, V, logweights, logclasses, Rt=None,
->>>>>>> 5ffa0d89
                fixpars=None, regularization=0.0):
     """Perform an EM step using a pure Python code
     
@@ -71,19 +67,11 @@
     V: array-like, shape (d, d, k)
         Array of covariance matrices of the multivariate Gaussians, updated 
         at the exit with the new covariance matrices.
-<<<<<<< HEAD
-    
+        
     logweights: array-like, shape (n,) 
         Log-weights for each observation, or None
         
-    logclasses: array-like, shape (k, n) 
-=======
-        
-    logweights: array-like, shape (n,) 
-        Log-weights for each observation, or None
-        
     logclasses: array-like, shape (c, n) 
->>>>>>> 5ffa0d89
         Log-probabilities that each observation belong to a given cluster.
         
     Optional Parameters
@@ -94,11 +82,7 @@
         the observed r-dimensional vector. If None, it is assumed that r=d 
         and that no project is performed (equivalently: R is an array if 
         identity matrices).
-<<<<<<< HEAD
-        
-=======
                 
->>>>>>> 5ffa0d89
     fixpars: array-like, shape (k)
         Array of bitmasks with the FIX_* combinations. Currently ignored.
     
@@ -122,12 +106,8 @@
         for j in range(k):
             py_e_single_step(w[:, i], np.ascontiguousarray(Ri), S[:, :, i].T, m[:, j], V[:, :, j].T,
                              q, b, B)
-<<<<<<< HEAD
-            qs[i, j] = np.log(alpha[j]) + logclasses[j, i] + q[0]
-=======
             qs[i, j] = np.sum(alphaclass[:,j] * np.exp(logclasses[:,i])) * \
                 alpha[j] * np.exp(q[0]) 
->>>>>>> 5ffa0d89
             bs[i, j, :] = m[:, j] + b
             Bs[i, j, :] = B
     # Normalize qs
@@ -282,14 +262,6 @@
     V = np.asfortranarray(np.einsum('ij...,kj...->ik...', V, V))
     alpha = np.random.rand(k)
     alpha /= np.sum(alpha)
-<<<<<<< HEAD
-    if c > 1:
-        classes = np.asfortranarray(np.random.rand(k, n))
-        classes /= np.sum(classes, axis=0)[np.newaxis, :]
-        classes = np.log(classes)
-    else:
-        classes = np.zeros((k, n), dtype=np.float64, order='F') - np.log(k)
-=======
     alphaclass = np.asfortranarray(np.random.rand(c, k))
     alphaclass /= np.sum(alphaclass, axis=0)[np.newaxis, :]
     if c > 1:
@@ -298,7 +270,6 @@
         classes = np.log(classes)
     else:
         classes = np.zeros((c, n), dtype=np.float64, order='F') - np.log(c)
->>>>>>> 5ffa0d89
     weights = np.zeros(n, dtype=np.float64, order='F')
 
     alpha1 = alpha.copy('A')
@@ -311,13 +282,8 @@
     V2 = V.copy('A')
     weights = np.zeros(n, order='F')
 
-<<<<<<< HEAD
-    em_step(w, S, alpha1, m1, V1, weights, classes, Rt=Rt)
-    py_em_step(w, S, alpha2, m2, V2, weights, classes, Rt=Rt)
-=======
     em_step(w, S, alpha1, alphaclass1, m1, V1, weights, classes, Rt=Rt)
     py_em_step(w, S, alpha2, alphaclass2, m2, V2, weights, classes, Rt=Rt)
->>>>>>> 5ffa0d89
 
     assert np.allclose(alpha1, alpha2)
     assert np.allclose(alphaclass1, alphaclass2)
@@ -334,19 +300,6 @@
                     for n in (5, 10, 20):
                         for iter in range(10):
                             generate_test_single_em_step(d, r, n, k, c, seed=iter)
-<<<<<<< HEAD
-  
-
-def generate_test_pyxc(xamp, xmean, xcovar, ycovar, npts=1000,
-                       use_weight=False, use_projection=False, 
-                       use_classes=False, fixpars=None, seed=1, 
-                       confusion=0.01, silent=True, **kw):
-    """Create a full test for the extreme deconvolution algorithm.
-    
-    This procedure works by creating an artificial set of random samples 
-    following a Gaussian mixture model (GMM), then checking that the extreme
-    deconvolution is able to recover the original parameters.
-=======
 
 
 def generate_test_em_likelihood(d, n, k, c, seed=1):
@@ -416,7 +369,6 @@
                   use_classes=False, fixpars=None, seed=1,
                   confusion=0.01):
     """Generate a set of points for XD tests
->>>>>>> 5ffa0d89
     
     Parameters
     ----------
@@ -470,11 +422,7 @@
 
     seed: integer, default=1
         The seed to use for the random number generator
-<<<<<<< HEAD
-        
-=======
-
->>>>>>> 5ffa0d89
+    
     confusion: float, default=0.01
         A single parameter used to initialize the clusters with respect to the
         true parameters.  Confusion 0 indicate that the starting parameters
@@ -575,11 +523,7 @@
             classes[np.arange(npts)[goods], cc[goods]] = success
             classes[np.arange(npts)[~goods], (cc[~goods]+1) % cdim] = success
         elif use_classes == 'random':
-<<<<<<< HEAD
-            classes = np.random.rand(npts, kdim)
-=======
             classes = np.random.rand(npts, cdim)
->>>>>>> 5ffa0d89
             classes /= np.sum(classes, axis=1)[:, np.newaxis]
         elif use_classes == 'uniform':
             classes[:, :] = 1 / cdim
@@ -749,17 +693,10 @@
     mean_err = np.sqrt(eff_var / (eff_npts * xamp[:, np.newaxis])) + eps
     # From a Whishart distribution...
     cov_err = np.sqrt((eff_covar**2 + np.einsum('...i,...j->...ij', eff_var, eff_var)) /
-<<<<<<< HEAD
-                      ((eff_npts - 1) * xamp[:, np.newaxis, np.newaxis]))
-    return ((xamp_t, (xamp_t - xamp) / amp_err),
-            (xmean_t, (xmean_t - xmean) / mean_err),
-            (xcovar_t, (xcovar_t - xcovar) / cov_err))
-=======
                       ((eff_npts - 1) * xamp[:, np.newaxis, np.newaxis])) + eps
     return ((data['xamp'], (data['xamp'] - xamp) / amp_err),
             (data['xmean'], (data['xmean'] - xmean) / mean_err),
             (data['xcovar'], (data['xcovar'] - xcovar) / cov_err))
->>>>>>> 5ffa0d89
 
 
 def test_pyxc_1d():
